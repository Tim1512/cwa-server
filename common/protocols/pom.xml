<?xml version="1.0" encoding="UTF-8"?>
<project xmlns="http://maven.apache.org/POM/4.0.0"
  xmlns:xsi="http://www.w3.org/2001/XMLSchema-instance"
  xsi:schemaLocation="http://maven.apache.org/POM/4.0.0 http://maven.apache.org/xsd/maven-4.0.0.xsd">
  <parent>
    <artifactId>common</artifactId>
    <groupId>org.opencwa</groupId>
<<<<<<< HEAD
    <version>0.4.0</version>
=======
    <version>0.5.0</version>
>>>>>>> 6bbd6649
    <relativePath>../pom.xml</relativePath>
  </parent>
  <modelVersion>4.0.0</modelVersion>

  <artifactId>protocols</artifactId>
<<<<<<< HEAD
  <version>0.4.0</version>
=======
  <version>0.5.0</version>
>>>>>>> 6bbd6649

  <properties>
    <sonar.projectKey>corona-warn-app_cwa-server_common_protocols</sonar.projectKey>
  </properties>

  <dependencies>
    <dependency>
      <groupId>com.google.protobuf</groupId>
      <artifactId>protobuf-java</artifactId>
      <version>3.11.4</version>
    </dependency>
  </dependencies>

  <build>
    <extensions>
      <extension>
        <groupId>kr.motd.maven</groupId>
        <artifactId>os-maven-plugin</artifactId>
        <version>1.6.0</version>
      </extension>
    </extensions>
    <plugins>
      <plugin>
        <groupId>org.xolstice.maven.plugins</groupId>
        <artifactId>protobuf-maven-plugin</artifactId>
        <version>0.6.1</version>
        <executions>
          <execution>
            <goals>
              <goal>compile</goal>
              <goal>test-compile</goal>
            </goals>
          </execution>
        </executions>
        <configuration>
          <protocArtifact>com.google.protobuf:protoc:3.11.4:exe:${os.detected.classifier}</protocArtifact>
        </configuration>
      </plugin>
    </plugins>
  </build>

</project><|MERGE_RESOLUTION|>--- conflicted
+++ resolved
@@ -5,21 +5,13 @@
   <parent>
     <artifactId>common</artifactId>
     <groupId>org.opencwa</groupId>
-<<<<<<< HEAD
-    <version>0.4.0</version>
-=======
     <version>0.5.0</version>
->>>>>>> 6bbd6649
     <relativePath>../pom.xml</relativePath>
   </parent>
   <modelVersion>4.0.0</modelVersion>
 
   <artifactId>protocols</artifactId>
-<<<<<<< HEAD
-  <version>0.4.0</version>
-=======
   <version>0.5.0</version>
->>>>>>> 6bbd6649
 
   <properties>
     <sonar.projectKey>corona-warn-app_cwa-server_common_protocols</sonar.projectKey>
