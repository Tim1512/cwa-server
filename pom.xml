<?xml version="1.0" encoding="UTF-8"?>
<project xmlns="http://maven.apache.org/POM/4.0.0"
  xmlns:xsi="http://www.w3.org/2001/XMLSchema-instance"
  xsi:schemaLocation="http://maven.apache.org/POM/4.0.0 https://maven.apache.org/xsd/maven-4.0.0.xsd">
  <modelVersion>4.0.0</modelVersion>
  <packaging>pom</packaging>
  <modules>
    <module>common</module>
    <module>services</module>
  </modules>
  <groupId>org.opencwa</groupId>
  <artifactId>server</artifactId>
<<<<<<< HEAD
  <version>0.4.0</version>
=======
  <version>0.5.0</version>
>>>>>>> 6bbd6649
  <name>server</name>
  <description>CWA Server</description>
  <url>https://www.coronawarn.app/</url>
  <ciManagement>
    <url>https://app.circleci.com/pipelines/github/corona-warn-app/cwa-server</url>
  </ciManagement>
  <issueManagement>
    <url>https://github.com/corona-warn-app/cwa-server/issues</url>
  </issueManagement>
  <scm>
    <url>https://github.com/corona-warn-app/cwa-server</url>
  </scm>

  <properties>
    <java.version>11</java.version>
    <maven.compiler.source>11</maven.compiler.source>
    <maven.compiler.target>11</maven.compiler.target>
    <project.build.sourceEncoding>UTF-8</project.build.sourceEncoding>
    <project.reporting.outputEncoding>UTF-8</project.reporting.outputEncoding>
    <sonar.projectKey>corona-warn-app_cwa-server</sonar.projectKey>
    <sonar.organization>corona-warn-app</sonar.organization>
    <sonar.host.url>https://sonarcloud.io</sonar.host.url>
  </properties>

  <build>
    <plugins>
      <plugin>
        <groupId>org.apache.maven.plugins</groupId>
        <artifactId>maven-checkstyle-plugin</artifactId>
        <version>3.1.1</version>
        <configuration>
          <configLocation>codestyle/checkstyle.xml</configLocation>
          <excludes>**/module-info.java,**/target/**/*,**/protocols/**/*</excludes>
          <encoding>UTF-8</encoding>
          <consoleOutput>true</consoleOutput>
          <failsOnError>true</failsOnError>
          <violationSeverity>warning</violationSeverity>
          <failOnViolation>true</failOnViolation>
          <linkXRef>false</linkXRef>
        </configuration>
        <executions>
          <execution>
            <id>validate</id>
            <phase>validate</phase>
            <goals>
              <goal>check</goal>
            </goals>
          </execution>
        </executions>
      </plugin>
      <plugin>
        <groupId>org.apache.maven.plugins</groupId>
        <artifactId>maven-dependency-plugin</artifactId>
        <version>3.1.2</version>
      </plugin>
    </plugins>
  </build>
</project><|MERGE_RESOLUTION|>--- conflicted
+++ resolved
@@ -10,11 +10,7 @@
   </modules>
   <groupId>org.opencwa</groupId>
   <artifactId>server</artifactId>
-<<<<<<< HEAD
-  <version>0.4.0</version>
-=======
   <version>0.5.0</version>
->>>>>>> 6bbd6649
   <name>server</name>
   <description>CWA Server</description>
   <url>https://www.coronawarn.app/</url>
