<!-- markdownlint-disable MD041 -->
<h1 align="center">
    Corona-Warn-App Server
</h1>

<p align="center">
    <a href="https://github.com/corona-warn-app/cwa-server/commits/" title="Last Commit"><img src="https://img.shields.io/github/last-commit/corona-warn-app/cwa-server?style=flat"></a>
    <a href="https://github.com/corona-warn-app/cwa-server/issues" title="Open Issues"><img src="https://img.shields.io/github/issues/corona-warn-app/cwa-server?style=flat"></a>
    <a href="https://circleci.com/gh/corona-warn-app/cwa-server" title="Build Status"><img src="https://circleci.com/gh/corona-warn-app/cwa-server.svg?style=shield&circle-token=4ab059989d10709df19eb4b98ab7c121a25e981a"></a>
        <a href="https://sonarcloud.io/dashboard?id=corona-warn-app_cwa-server" title="Quality Gate"><img src="https://sonarcloud.io/api/project_badges/measure?project=corona-warn-app_cwa-server&metric=alert_status"></a>
        <a href="https://sonarcloud.io/component_measures?id=corona-warn-app_cwa-server&metric=Coverage&view=list" title="Coverage"><img src="https://sonarcloud.io/api/project_badges/measure?project=corona-warn-app_cwa-server&metric=coverage"></a>
    <a href="https://github.com/corona-warn-app/cwa-server/blob/master/LICENSE" title="License"><img src="https://img.shields.io/badge/License-Apache%202.0-green.svg?style=flat"></a>
</p>

<p align="center">
  <a href="#development">Development</a> •
  <a href="#service-apis">Service APIs</a> •
  <a href="#documentation">Documentation</a> •
  <a href="#support-and-feedback">Support</a> •
  <a href="#how-to-contribute">Contribute</a> •
  <a href="#contributors">Contributors</a> •
  <a href="#repositories">Repositories</a> •
  <a href="#licensing">Licensing</a>
</p>

The goal of this project is to develop the official Corona-Warn-App for Germany based on the exposure notification API from [Apple](https://www.apple.com/covid19/contacttracing/) and [Google](https://www.google.com/covid19/exposurenotifications/). The apps (for both iOS and Android) use Bluetooth technology to exchange anonymous encrypted data with other mobile phones (on which the app is also installed) in the vicinity of an app user's phone. The data is stored locally on each user's device, preventing authorities or other parties from accessing or controlling the data. This repository contains the **implementation of the server for encryption keys** for the Corona-Warn-App. This implementation is still a **work in progress**, and the code it contains is currently alpha-quality code.

In this documentation, Corona-Warn-App services are also referred to as CWA services.

## Architecture Overview

You can find the architecture overview [here](/docs/architecture-overview.md), which will give you
a good starting point in how the backend services interact with other services, and what purpose
they serve.

## Development

After you've checked out this repository, you can run the application in one of the following ways:

* As a [Docker](https://www.docker.com/)-based deployment on your local machine. You can run either:
  * Single components using the respective Dockerfile or
  * The full backend using the Docker Compose (which is considered the most convenient way)
* As a [Maven](https://maven.apache.org)-based build on your local machine.
  If you want to develop something in a single component, this approach is preferable.

### Docker-Based Deployment

If you want to use Docker-based deployment, you need to install Docker on your local machine. For more information about downloading and installing Docker, see the [official Docker documentation](https://docs.docker.com/get-docker/).

#### Running the Full CWA Backend Using Docker Compose

For your convenience, a full setup including the generation of test data has been prepared using [Docker Compose](https://docs.docker.com/compose/reference/overview/). To build the backend services, run ```docker-compose build``` in the repository's root directory. A default configuration file can be found under ```.env```in the root folder of the repository. The default values for the local Postgres and Zenko Cloudserver should be changed in this file before docker-compose is run.

Once the services are built, you can start the whole backend using ```docker-compose up```.
The distribution service runs once and then finishes. If you want to trigger additional distribution runs, run ```docker-compose run distribution```.

The docker-compose contains the following services:

Service           | Description | Endpoint and Default Credentials
------------------|-------------|-----------
submission        | The Corona-Warn-App submission service                                                      | `http://localhost:8000` <br> `http://localhost:8006` (for actuator endpoint)
distribution      | The Corona-Warn-App distribution service                                                    | NO ENDPOINT
postgres          | A [postgres] database installation                                                          | `postgres:8001` <br> Username: postgres <br> Password: postgres
pgadmin           | A [pgadmin](https://www.pgadmin.org/) installation for the postgres database                | `http://localhost:8002` <br> Username: user@domain.com <br> Password: password
cloudserver       | [Zenko CloudServer] is a S3-compliant object store  | `http://localhost:8003/` <br> Access key: accessKey1 <br> Secret key: verySecretKey1
verification-fake | A very simple fake implementation for the tan verification.                                 | `http://localhost:8004/version/v1/tan/verify` <br> The only valid tan is "edc07f08-a1aa-11ea-bb37-0242ac130002"

##### Known Limitation

In rare cases the docker-compose runs into a timing issue if the distribution service starts before the bucket of the objectstore was created. This is not a big issue as you can simply run ```docker-compose run distribution``` to trigger additional distribution runs after the objectstore was initialized.

#### Running Single CWA Services Using Docker

If you would like to build and run a single CWA service, it's considered easiest to run them in a Docker environment. You can do this using the script provided in the respective CWA service directory. The Docker script first builds the CWA service and then creates an image for the runtime, which means that there are no additional dependencies for you to install.

To build and run the distribution service, run the following command:

```bash
./services/distribution/build_and_run.sh
```

To build and run the submission service, run the following command:

```bash
./services/submission/build_and_run.sh
```

The submission service is available on [localhost:8080](http://localhost:8080 ).

### Maven-Based Build

If you want to actively develop in one of the CWA services, the Maven-based runtime is most suitable.
To prepare your machine to run the CWA project locally, we recommend that you first ensure that you've installed the following:

* Minimum JDK Version 11: [OpenJDK](https://openjdk.java.net/) / [SapMachine](https://sap.github.io/SapMachine/)
* [Maven 3.6](https://maven.apache.org/)
* [Postgres]
* [Zenko CloudServer]

#### Configure

After you made sure that the specified dependencies are running, configure them in the respective configuration files.

* Configure the Postgres connection in the [submission config](./services/submission/src/main/resources/application.yaml) and in the [distribution config](./services/distribution/src/main/resources/application.yaml)
* Configure the S3 compatible object storage in the [distribution config](./services/distribution/src/main/resources/application.yaml)
* Configure the private key for the distribution service, the path need to be prefixed with `file:`
  * `VAULT_FILESIGNING_SECRET` should be the path to the private key, example available in `<repo-root>/docker-compose-test-secrets/private.pem`

#### Build

After you've checked out the repository, to build the project, run ```mvn install``` in your base directory.

#### Run

Navigate to the service you want to start and run the spring-boot:run target. The configured Postgres and the configured S3 compliant object storage are used as default. When you start the submission service, the endpoint is available on your local port 8080.

If you want to start the submission service, for example, you start it as follows:

```bash
  cd services/submission/
  mvn spring-boot:run
```

#### Debugging

To enable the `DEBUG` log level, you can run the application using the Spring `dev` profile.

```bash
mvn spring-boot:run -Dspring-boot.run.profiles=dev
```

To be able to set breakpoints (e.g. in IntelliJ), it may be necessary to use the ```-Dspring-boot.run.fork=false``` parameter.

## Service APIs

The API that is being exposed by the backend services is documented in an [OpenAPI](https://www.openapis.org/) specification. The specification files are available at the following locations:

Service      | OpenAPI Specification
-------------|-------------
Submission Service        | [services/submission/api_v1.json](https://github.com/corona-warn-app/cwa-server/raw/master/services/submission/api_v1.json)
Distribution Service      | [services/distribution/api_v1.json](https://github.com/corona-warn-app/cwa-server/raw/master/services/distribution/api_v1.json)

## Spring Profiles

### Distribution

<<<<<<< HEAD
Profile      | Effect
-------------|-------------
`dev`        | Turns the log level to `DEBUG` and sets the app package ID in the export packages' signature info to `de.rki.coronawarnapp-dev` so that test certificates (instead of production certificates) will be used for client-side validation.
`cloud`      | Removes default values for the `datasource` and `objectstore` configurations.
`demo`       | Includes incomplete days and hours into the distribution run, thus creating aggregates for the current day and the current hour (and including both in the respective indices). When running multiple distributions in one hour with this profile, the date aggregate for today and the hours aggregate for the current hour will be updated and overwritten. This profile also turns off the expiry policy (Keys must be expired for at lest 2 hours before distribution) and the shifting policy (there must be at least 140 keys in a distribution).
`testdata`   | Causes test data to be inserted into the database before each distribution run. By default, around 1000 random diagnosis keys will be generated per hour. If there are no diagnosis keys in the database yet, random keys will be generated for every hour from the beginning of the retention period (14 days ago at 00:00 UTC) until one hour before the present hour. If there are already keys in the database, the random keys will be generated for every hour from the latest diagnosis key in the database (by submission timestamp) until one hour before the present hour (or none at all, if the latest diagnosis key in the database was submitted one hour ago or later).
=======
Profile          | Effect
-----------------|-------------
`dev`            | Turns the log level to `DEBUG`.
`cloud`          | Removes default values for the `datasource` and `objectstore` configurations.
`demo`           | Includes incomplete days and hours into the distribution run, thus creating aggregates for the current day and the current hour (and including both in the respective indices). When running multiple distributions in one hour with this profile, the date aggregate for today and the hours aggregate for the current hour will be updated and overwritten.
`testdata`       | Causes test data to be inserted into the database before each distribution run. By default, around 1000 random diagnosis keys will be generated per hour. If there are no diagnosis keys in the database yet, random keys will be generated for every hour from the beginning of the retention period (14 days ago at 00:00 UTC) until one hour before the present hour. If there are already keys in the database, the random keys will be generated for every hour from the latest diagnosis key in the database (by submission timestamp) until one hour before the present hour (or none at all, if the latest diagnosis key in the database was submitted one hour ago or later).
`signature-dev`  | Sets the app package ID in the export packages' signature info to `de.rki.coronawarnapp-dev` so that test certificates (instead of production certificates) will be used for client-side validation.
`signature-prod` | Provides production app package IDs for the signature info
>>>>>>> 13a62dbb

### Submission

Profile      | Effect
-------------|-------------
`dev`        | Turns the log level to `DEBUG`.
`cloud`      | Removes default values for the `datasource` configuration.

## Documentation

The full documentation for the Corona-Warn-App can be found in the [cwa-documentation](https://github.com/corona-warn-app/cwa-documentation) repository. The documentation repository contains technical documents, architecture information, and whitepapers related to this implementation.

## Support and Feedback

The following channels are available for discussions, feedback, and support requests:

| Type                     | Channel                                                |
| ------------------------ | ------------------------------------------------------ |
| **General Discussion**   | <a href="https://github.com/corona-warn-app/cwa-documentation/issues/new/choose" title="General Discussion"><img src="https://img.shields.io/github/issues/corona-warn-app/cwa-documentation/question.svg?style=flat-square"></a> </a>   |
| **Concept Feedback**    | <a href="https://github.com/corona-warn-app/cwa-documentation/issues/new/choose" title="Open Concept Feedback"><img src="https://img.shields.io/github/issues/corona-warn-app/cwa-documentation/architecture.svg?style=flat-square"></a>  |
| **Backend Issue**    | <a href="https://github.com/corona-warn-app/cwa-server/issues/new/choose" title="Open Backend Issue"><img src="https://img.shields.io/github/issues/corona-warn-app/cwa-server?style=flat-square"></a>  |
| **Other Requests**    | <a href="mailto:corona-warn-app.opensource@sap.com" title="Email CWA Team"><img src="https://img.shields.io/badge/email-CWA%20team-green?logo=mail.ru&style=flat-square&logoColor=white"></a>   |

## How to Contribute

Contribution and feedback are encouraged and always welcome. For more information about how to contribute, the project structure, as well as additional contribution information, see our [Contribution Guidelines](./CONTRIBUTING.md). By participating in this project, you agree to abide by its [Code of Conduct](./CODE_OF_CONDUCT.md) at all times.

## Contributors

The German government has asked SAP and Deutsche Telekom to develop the Corona-Warn-App for Germany as open source software. Deutsche Telekom is providing the network and mobile technology and will operate and run the backend for the app in a safe, scalable and stable manner. SAP is responsible for the app development, its framework and the underlying platform. Therefore, development teams of SAP and Deutsche Telekom are contributing to this project. At the same time our commitment to open source means that we are enabling -in fact encouraging- all interested parties to contribute and become part of its developer community.

## Repositories

The following public repositories are currently available for the Corona-Warn-App:

| Repository          | Description                                                           |
| ------------------- | --------------------------------------------------------------------- |
| [cwa-documentation] | Project overview, general documentation, and white papers            |
| [cwa-server]        | Backend implementation for the Apple/Google exposure notification API|
| [cwa-verification-server] | Backend implementation of the verification process|

[cwa-documentation]: https://github.com/corona-warn-app/cwa-documentation
[cwa-server]: https://github.com/corona-warn-app/cwa-server
[cwa-verification-server]: https://github.com/corona-warn-app/cwa-verification-server
[Postgres]: https://www.postgresql.org/
[HSQLDB]: http://hsqldb.org/
[Zenko CloudServer]: https://github.com/scality/cloudserver

## Licensing

Copyright (c) 2020 SAP SE or an SAP affiliate company.

Licensed under the **Apache License, Version 2.0** (the "License"); you may not use this file except in compliance with the License.

You may obtain a copy of the License at <https://www.apache.org/licenses/LICENSE-2.0>.

Unless required by applicable law or agreed to in writing, software distributed under the License is distributed on an "AS IS" BASIS, WITHOUT WARRANTIES OR CONDITIONS OF ANY KIND, either express or implied. See the [LICENSE](./LICENSE) for the specific language governing permissions and limitations under the License.<|MERGE_RESOLUTION|>--- conflicted
+++ resolved
@@ -144,23 +144,14 @@
 
 ### Distribution
 
-<<<<<<< HEAD
-Profile      | Effect
--------------|-------------
-`dev`        | Turns the log level to `DEBUG` and sets the app package ID in the export packages' signature info to `de.rki.coronawarnapp-dev` so that test certificates (instead of production certificates) will be used for client-side validation.
-`cloud`      | Removes default values for the `datasource` and `objectstore` configurations.
-`demo`       | Includes incomplete days and hours into the distribution run, thus creating aggregates for the current day and the current hour (and including both in the respective indices). When running multiple distributions in one hour with this profile, the date aggregate for today and the hours aggregate for the current hour will be updated and overwritten. This profile also turns off the expiry policy (Keys must be expired for at lest 2 hours before distribution) and the shifting policy (there must be at least 140 keys in a distribution).
-`testdata`   | Causes test data to be inserted into the database before each distribution run. By default, around 1000 random diagnosis keys will be generated per hour. If there are no diagnosis keys in the database yet, random keys will be generated for every hour from the beginning of the retention period (14 days ago at 00:00 UTC) until one hour before the present hour. If there are already keys in the database, the random keys will be generated for every hour from the latest diagnosis key in the database (by submission timestamp) until one hour before the present hour (or none at all, if the latest diagnosis key in the database was submitted one hour ago or later).
-=======
 Profile          | Effect
 -----------------|-------------
 `dev`            | Turns the log level to `DEBUG`.
 `cloud`          | Removes default values for the `datasource` and `objectstore` configurations.
-`demo`           | Includes incomplete days and hours into the distribution run, thus creating aggregates for the current day and the current hour (and including both in the respective indices). When running multiple distributions in one hour with this profile, the date aggregate for today and the hours aggregate for the current hour will be updated and overwritten.
+`demo`           | Includes incomplete days and hours into the distribution run, thus creating aggregates for the current day and the current hour (and including both in the respective indices). When running multiple distributions in one hour with this profile, the date aggregate for today and the hours aggregate for the current hour will be updated and overwritten. This profile also turns off the expiry policy (Keys must be expired for at lest 2 hours before distribution) and the shifting policy (there must be at least 140 keys in a distribution).
 `testdata`       | Causes test data to be inserted into the database before each distribution run. By default, around 1000 random diagnosis keys will be generated per hour. If there are no diagnosis keys in the database yet, random keys will be generated for every hour from the beginning of the retention period (14 days ago at 00:00 UTC) until one hour before the present hour. If there are already keys in the database, the random keys will be generated for every hour from the latest diagnosis key in the database (by submission timestamp) until one hour before the present hour (or none at all, if the latest diagnosis key in the database was submitted one hour ago or later).
 `signature-dev`  | Sets the app package ID in the export packages' signature info to `de.rki.coronawarnapp-dev` so that test certificates (instead of production certificates) will be used for client-side validation.
 `signature-prod` | Provides production app package IDs for the signature info
->>>>>>> 13a62dbb
 
 ### Submission
 
