<?xml version="1.0" encoding="UTF-8"?>
<project xmlns="http://maven.apache.org/POM/4.0.0"
  xmlns:xsi="http://www.w3.org/2001/XMLSchema-instance"
  xsi:schemaLocation="http://maven.apache.org/POM/4.0.0 http://maven.apache.org/xsd/maven-4.0.0.xsd">
  <parent>
    <artifactId>services</artifactId>
    <groupId>org.opencwa</groupId>
<<<<<<< HEAD
    <version>0.5.0</version>
=======
    <version>${revision}</version>
>>>>>>> 8b46784f
    <relativePath>../pom.xml</relativePath>
  </parent>
  <modelVersion>4.0.0</modelVersion>

  <artifactId>submission</artifactId>
<<<<<<< HEAD
  <version>0.5.0</version>
=======
>>>>>>> 8b46784f

  <properties>
    <sonar.projectKey>corona-warn-app_cwa-server_services_submission</sonar.projectKey>
  </properties>

  <dependencies>
    <dependency>
      <groupId>org.springframework.boot</groupId>
      <artifactId>spring-boot-starter-web</artifactId>
    </dependency>
    <dependency>
      <groupId>org.springframework.boot</groupId>
      <artifactId>spring-boot-starter-security</artifactId>
    </dependency>
    <dependency>
      <groupId>org.springframework.security</groupId>
      <artifactId>spring-security-test</artifactId>
      <scope>test</scope>
    </dependency>
    <dependency>
      <groupId>org.apache.commons</groupId>
      <artifactId>commons-math3</artifactId>
      <version>3.2</version>
      <scope>compile</scope>
    </dependency>
    <dependency>
      <groupId>org.springframework.boot</groupId>
      <artifactId>spring-boot-starter-actuator</artifactId>
    </dependency>
    <dependency>
      <groupId>io.micrometer</groupId>
      <artifactId>micrometer-core</artifactId>
    </dependency>
    <dependency>
      <groupId>io.micrometer</groupId>
      <artifactId>micrometer-registry-prometheus</artifactId>
    </dependency>
  </dependencies>

  <build>
    <plugins>
      <plugin>
        <groupId>org.jacoco</groupId>
        <artifactId>jacoco-maven-plugin</artifactId>
        <version>0.8.5</version>
        <executions>
          <execution>
            <goals>
              <goal>prepare-agent</goal>
            </goals>
          </execution>
          <execution>
            <id>report</id>
            <goals>
              <goal>report</goal>
            </goals>
            <phase>verify</phase>
          </execution>
        </executions>
      </plugin>
    </plugins>
  </build>

</project><|MERGE_RESOLUTION|>--- conflicted
+++ resolved
@@ -5,20 +5,12 @@
   <parent>
     <artifactId>services</artifactId>
     <groupId>org.opencwa</groupId>
-<<<<<<< HEAD
-    <version>0.5.0</version>
-=======
     <version>${revision}</version>
->>>>>>> 8b46784f
     <relativePath>../pom.xml</relativePath>
   </parent>
   <modelVersion>4.0.0</modelVersion>
 
   <artifactId>submission</artifactId>
-<<<<<<< HEAD
-  <version>0.5.0</version>
-=======
->>>>>>> 8b46784f
 
   <properties>
     <sonar.projectKey>corona-warn-app_cwa-server_services_submission</sonar.projectKey>
