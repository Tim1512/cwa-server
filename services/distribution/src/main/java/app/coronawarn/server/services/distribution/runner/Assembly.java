/*
 * Corona-Warn-App
 *
 * SAP SE and all other contributors /
 * copyright owners license this file to you under the Apache
 * License, Version 2.0 (the "License"); you may not use this
 * file except in compliance with the License.
 * You may obtain a copy of the License at
 *
 * http://www.apache.org/licenses/LICENSE-2.0
 *
 * Unless required by applicable law or agreed to in writing,
 * software distributed under the License is distributed on an
 * "AS IS" BASIS, WITHOUT WARRANTIES OR CONDITIONS OF ANY
 * KIND, either express or implied.  See the License for the
 * specific language governing permissions and limitations
 * under the License.
 */

package app.coronawarn.server.services.distribution.runner;

import app.coronawarn.server.services.distribution.Application;
import app.coronawarn.server.services.distribution.assembly.component.CwaApiStructureProvider;
import app.coronawarn.server.services.distribution.assembly.component.OutputDirectoryProvider;
import app.coronawarn.server.services.distribution.assembly.structure.WritableOnDisk;
import app.coronawarn.server.services.distribution.assembly.structure.directory.Directory;
import app.coronawarn.server.services.distribution.assembly.structure.util.ImmutableStack;
import app.coronawarn.server.services.distribution.persistence.domain.ExportConfiguration;
import org.slf4j.Logger;
import org.slf4j.LoggerFactory;
import org.springframework.context.ApplicationContext;

/**
 * This runner assembles and writes diagnosis key bundles and the parameter configuration.
 */
public class Assembly implements Runnable {

  private static final Logger logger = LoggerFactory.getLogger(Assembly.class);

  private final OutputDirectoryProvider outputDirectoryProvider;

  private final CwaApiStructureProvider cwaApiStructureProvider;

  private final ExportConfiguration exportConfiguration;

  private final ApplicationContext applicationContext;

  /**
   * Creates an Assembly, using {@link OutputDirectoryProvider}, {@link CwaApiStructureProvider} and
   * {@link ApplicationContext}.
   */
<<<<<<< HEAD
  public Assembly(OutputDirectoryProvider outputDirectoryProvider, CwaApiStructureProvider cwaApiStructureProvider,
                  ExportConfiguration exportConfiguration, ApplicationContext applicationContext) {
=======
  @Autowired
  public Assembly(OutputDirectoryProvider outputDirectoryProvider,
      CwaApiStructureProvider cwaApiStructureProvider, ApplicationContext applicationContext) {
>>>>>>> a18a9e13
    this.outputDirectoryProvider = outputDirectoryProvider;
    this.cwaApiStructureProvider = cwaApiStructureProvider;
    this.applicationContext = applicationContext;
    this.exportConfiguration = exportConfiguration;
  }

  /**
   * Starts the Assembly runner.
   */
  @Override
  public void run() {
    try {
<<<<<<< HEAD
      logger.info("assembly runner: " + this.exportConfiguration.getBucketName() + ", period: "
              + this.exportConfiguration.getPeriod());
      //Directory outputDirectory = this.outputDirectoryProvider.getDirectory();
      //outputDirectory.addDirectory(cwaApiStructureProvider.getDirectory());
      //this.outputDirectoryProvider.clear();
      //logger.debug("Preparing files...");
      //outputDirectory.prepare(new ImmutableStack<>());
      //logger.debug("Writing files...");
      //outputDirectory.write();
=======
      Directory<WritableOnDisk> outputDirectory = this.outputDirectoryProvider.getDirectory();
      outputDirectory.addWritable(cwaApiStructureProvider.getDirectory());
      this.outputDirectoryProvider.clear();
      logger.debug("Preparing files...");
      outputDirectory.prepare(new ImmutableStack<>());
      logger.debug("Writing files...");
      outputDirectory.write();
>>>>>>> a18a9e13
    } catch (Exception e) {
      logger.error("Distribution data assembly failed.", e);
      Application.killApplication(applicationContext);
    }

    logger.debug("Distribution data assembled successfully.");
  }
}<|MERGE_RESOLUTION|>--- conflicted
+++ resolved
@@ -49,14 +49,9 @@
    * Creates an Assembly, using {@link OutputDirectoryProvider}, {@link CwaApiStructureProvider} and
    * {@link ApplicationContext}.
    */
-<<<<<<< HEAD
-  public Assembly(OutputDirectoryProvider outputDirectoryProvider, CwaApiStructureProvider cwaApiStructureProvider,
-                  ExportConfiguration exportConfiguration, ApplicationContext applicationContext) {
-=======
   @Autowired
   public Assembly(OutputDirectoryProvider outputDirectoryProvider,
       CwaApiStructureProvider cwaApiStructureProvider, ApplicationContext applicationContext) {
->>>>>>> a18a9e13
     this.outputDirectoryProvider = outputDirectoryProvider;
     this.cwaApiStructureProvider = cwaApiStructureProvider;
     this.applicationContext = applicationContext;
@@ -69,17 +64,6 @@
   @Override
   public void run() {
     try {
-<<<<<<< HEAD
-      logger.info("assembly runner: " + this.exportConfiguration.getBucketName() + ", period: "
-              + this.exportConfiguration.getPeriod());
-      //Directory outputDirectory = this.outputDirectoryProvider.getDirectory();
-      //outputDirectory.addDirectory(cwaApiStructureProvider.getDirectory());
-      //this.outputDirectoryProvider.clear();
-      //logger.debug("Preparing files...");
-      //outputDirectory.prepare(new ImmutableStack<>());
-      //logger.debug("Writing files...");
-      //outputDirectory.write();
-=======
       Directory<WritableOnDisk> outputDirectory = this.outputDirectoryProvider.getDirectory();
       outputDirectory.addWritable(cwaApiStructureProvider.getDirectory());
       this.outputDirectoryProvider.clear();
@@ -87,7 +71,6 @@
       outputDirectory.prepare(new ImmutableStack<>());
       logger.debug("Writing files...");
       outputDirectory.write();
->>>>>>> a18a9e13
     } catch (Exception e) {
       logger.error("Distribution data assembly failed.", e);
       Application.killApplication(applicationContext);
