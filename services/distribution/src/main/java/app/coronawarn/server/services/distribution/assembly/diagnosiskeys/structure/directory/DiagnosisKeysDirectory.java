/*
 * Corona-Warn-App
 *
 * SAP SE and all other contributors /
 * copyright owners license this file to you under the Apache
 * License, Version 2.0 (the "License"); you may not use this
 * file except in compliance with the License.
 * You may obtain a copy of the License at
 *
 * http://www.apache.org/licenses/LICENSE-2.0
 *
 * Unless required by applicable law or agreed to in writing,
 * software distributed under the License is distributed on an
 * "AS IS" BASIS, WITHOUT WARRANTIES OR CONDITIONS OF ANY
 * KIND, either express or implied.  See the License for the
 * specific language governing permissions and limitations
 * under the License.
 */

package app.coronawarn.server.services.distribution.assembly.diagnosiskeys.structure.directory;

import app.coronawarn.server.common.persistence.domain.DiagnosisKey;
import app.coronawarn.server.services.distribution.assembly.component.CryptoProvider;
import app.coronawarn.server.services.distribution.assembly.diagnosiskeys.Export;
import app.coronawarn.server.services.distribution.assembly.structure.WritableOnDisk;
import app.coronawarn.server.services.distribution.assembly.structure.directory.Directory;
import app.coronawarn.server.services.distribution.assembly.structure.directory.DirectoryOnDisk;
import app.coronawarn.server.services.distribution.assembly.structure.directory.IndexDirectory;
import app.coronawarn.server.services.distribution.assembly.structure.directory.IndexDirectoryOnDisk;
import app.coronawarn.server.services.distribution.assembly.structure.directory.decorator.indexing.IndexingDecoratorOnDisk;
import app.coronawarn.server.services.distribution.assembly.structure.util.ImmutableStack;
import app.coronawarn.server.services.distribution.config.DistributionServiceConfig;
import java.util.Collection;

/**
 * A {@link Directory} containing the file and directory structure that mirrors the API defined in the OpenAPI
 * definition {@code /services/distribution/api_v1.json}. Available countries (endpoint {@code
 * /version/v1/diagnosis-keys/country}) are statically set to only {@code "DE"}. The dates and respective hours
 * (endpoint {@code /version/v1/diagnosis-keys/country/DE/date}) will be created based on the actual {@link DiagnosisKey
 * DiagnosisKeys} given to the {@link DiagnosisKeysDirectory#DiagnosisKeysDirectory constructor}.
 */
public class DiagnosisKeysDirectory extends DirectoryOnDisk {

<<<<<<< HEAD
  private static final String DIAGNOSIS_KEYS_DIRECTORY = "diagnosis-keys";
  private final Collection<Export> diagnosisKeys;
=======
  private final Collection<DiagnosisKey> diagnosisKeys;
>>>>>>> 4a35477e
  private final CryptoProvider cryptoProvider;
  private final DistributionServiceConfig distributionServiceConfig;

  /**
   * Constructs a {@link DiagnosisKeysDirectory} based on the specified {@link DiagnosisKey} collection.
   * Cryptographic signing is performed using the specified {@link CryptoProvider}.
   *
   * @param diagnosisKeys  The diagnosis keys processed in the contained sub directories.
   * @param cryptoProvider The {@link CryptoProvider} used for payload signing.
   */
<<<<<<< HEAD
  public DiagnosisKeysDirectory(Collection<Export> diagnosisKeys, CryptoProvider cryptoProvider) {
    super(DIAGNOSIS_KEYS_DIRECTORY);
=======
  public DiagnosisKeysDirectory(Collection<DiagnosisKey> diagnosisKeys, CryptoProvider cryptoProvider,
      DistributionServiceConfig distributionServiceConfig) {
    super(distributionServiceConfig.getApi().getDiagnosisKeysPath());
>>>>>>> 4a35477e
    this.diagnosisKeys = diagnosisKeys;
    this.cryptoProvider = cryptoProvider;
    this.distributionServiceConfig = distributionServiceConfig;
  }

  @Override
  public void prepare(ImmutableStack<Object> indices) {
<<<<<<< HEAD
    this.addWritable(decorateCountryDirectory(new DiagnosisKeysCountryDirectory(diagnosisKeys, cryptoProvider)));
=======
    this.addWritable(decorateCountryDirectory(
        new DiagnosisKeysCountryDirectory(diagnosisKeys, cryptoProvider, distributionServiceConfig)));
>>>>>>> 4a35477e
    super.prepare(indices);
  }

  private IndexDirectory<String, WritableOnDisk> decorateCountryDirectory(
      IndexDirectoryOnDisk<String> countryDirectory) {
    return new IndexingDecoratorOnDisk<>(countryDirectory, distributionServiceConfig.getOutputFileName());
  }
}<|MERGE_RESOLUTION|>--- conflicted
+++ resolved
@@ -41,12 +41,8 @@
  */
 public class DiagnosisKeysDirectory extends DirectoryOnDisk {
 
-<<<<<<< HEAD
   private static final String DIAGNOSIS_KEYS_DIRECTORY = "diagnosis-keys";
   private final Collection<Export> diagnosisKeys;
-=======
-  private final Collection<DiagnosisKey> diagnosisKeys;
->>>>>>> 4a35477e
   private final CryptoProvider cryptoProvider;
   private final DistributionServiceConfig distributionServiceConfig;
 
@@ -57,14 +53,9 @@
    * @param diagnosisKeys  The diagnosis keys processed in the contained sub directories.
    * @param cryptoProvider The {@link CryptoProvider} used for payload signing.
    */
-<<<<<<< HEAD
-  public DiagnosisKeysDirectory(Collection<Export> diagnosisKeys, CryptoProvider cryptoProvider) {
-    super(DIAGNOSIS_KEYS_DIRECTORY);
-=======
-  public DiagnosisKeysDirectory(Collection<DiagnosisKey> diagnosisKeys, CryptoProvider cryptoProvider,
+  public DiagnosisKeysDirectory(Collection<Export> diagnosisKeys, CryptoProvider cryptoProvider,
       DistributionServiceConfig distributionServiceConfig) {
     super(distributionServiceConfig.getApi().getDiagnosisKeysPath());
->>>>>>> 4a35477e
     this.diagnosisKeys = diagnosisKeys;
     this.cryptoProvider = cryptoProvider;
     this.distributionServiceConfig = distributionServiceConfig;
@@ -72,12 +63,8 @@
 
   @Override
   public void prepare(ImmutableStack<Object> indices) {
-<<<<<<< HEAD
-    this.addWritable(decorateCountryDirectory(new DiagnosisKeysCountryDirectory(diagnosisKeys, cryptoProvider)));
-=======
     this.addWritable(decorateCountryDirectory(
         new DiagnosisKeysCountryDirectory(diagnosisKeys, cryptoProvider, distributionServiceConfig)));
->>>>>>> 4a35477e
     super.prepare(indices);
   }
 
