--- conflicted
+++ resolved
@@ -14,11 +14,7 @@
 
   <artifactId>services</artifactId>
   <groupId>org.opencwa</groupId>
-<<<<<<< HEAD
-  <version>0.5.0</version>
-=======
   <version>${revision}</version>
->>>>>>> 8b46784f
 
   <packaging>pom</packaging>
   <modules>
@@ -39,20 +35,12 @@
     <dependency>
       <groupId>org.opencwa</groupId>
       <artifactId>persistence</artifactId>
-<<<<<<< HEAD
-      <version>0.5.0</version>
-=======
       <version>${project.version}</version>
->>>>>>> 8b46784f
     </dependency>
     <dependency>
       <groupId>org.opencwa</groupId>
       <artifactId>protocols</artifactId>
-<<<<<<< HEAD
-      <version>0.5.0</version>
-=======
       <version>${project.version}</version>
->>>>>>> 8b46784f
     </dependency>
     <dependency>
       <groupId>org.springframework.boot</groupId>
